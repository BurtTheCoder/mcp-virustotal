--- conflicted
+++ resolved
@@ -1,10 +1,6 @@
 {
   "name": "@burtthecoder/mcp-virustotal",
-<<<<<<< HEAD
-  "version": "1.0.1",
-=======
   "version": "1.0.2",
->>>>>>> 7ca7d807
   "description": "MCP server for VirusTotal API integration",
   "type": "module",
   "main": "build/index.js",
